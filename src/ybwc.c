--- conflicted
+++ resolved
@@ -573,11 +573,7 @@
 		if (stack->task == NULL) {
 			fatal_error("Cannot allocate an array of %d tasks\n", stack->n);
 		}
-<<<<<<< HEAD
-		if (stack->task == NULL) {
-=======
 		if (stack->stack == NULL) {
->>>>>>> 1ae7c9fe
 			fatal_error("Cannot allocate a stack of %d entries\n", stack->n);
 		}
 
